--- conflicted
+++ resolved
@@ -146,25 +146,6 @@
 get_tick_interval() ->
     app_helper:get_env(?YZ_APP_NAME, tick_interval, ?YZ_DEFAULT_TICK_INTERVAL).
 
-<<<<<<< HEAD
--spec host_port(node()) -> {string(), non_neg_integer() | unknown}.
-host_port(Node) ->
-    case rpc:call(Node, yz_solr, port, [], 5000) of
-        {badrpc, Reason} ->
-            ?ERROR("error retrieving Solr port ~p ~p", [Node, Reason]),
-            {hostname(Node), unknown};
-        Port when is_integer(Port) ->
-            {hostname(Node), integer_to_list(Port)}
-    end.
-
--spec hostname(node()) -> string().
-hostname(Node) ->
-    S = atom_to_list(Node),
-    [_, Host] = re:split(S, "@", [{return, list}]),
-    Host.
-
-=======
->>>>>>> badd6789
 -spec is_unknown(tuple()) -> boolean().
 is_unknown({_, {_, unknown}}) -> true;
 is_unknown({_, {_, Port}}) when is_list(Port) -> false.
