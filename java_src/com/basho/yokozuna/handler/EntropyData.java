--- conflicted
+++ resolved
@@ -117,23 +117,14 @@
                 tmp = te.next();
             }
 
-<<<<<<< HEAD
             String text;
             String[] vals;
             String docPartition;
-            String riakBucket;
+            String vsn;
+            String riakBType;
+            String riakBName;
             String riakKey;
             String hash;
-=======
-            String text = null;
-            String[] vals = null;
-            String docPartition = null;
-            String vsn = null;
-            String riakBType = null;
-            String riakBName = null;
-            String riakKey = null;
-            String hash = null;
->>>>>>> bce4f677
             int count = 0;
             BytesRef current = null;
             final Bits liveDocs = rdr.getLiveDocs();
